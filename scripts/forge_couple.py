from modules import scripts
from json import dumps
import re

from lib_couple.mapping import (
    empty_tensor,
    basic_mapping,
    advanced_mapping,
    mask_mapping,
)

from lib_couple.ui import couple_UI
from lib_couple.ui_funcs import validate_mapping

from lib_couple.attention_couple import AttentionCouple
forgeAttentionCouple = AttentionCouple()

VERSION = "2.0.0"

<<<<<<< HEAD
from scripts.gr_version import js, is_gradio_4
=======
from lib_couple.gr_version import js, is_gradio_4
>>>>>>> 04e3114c


class ForgeCouple(scripts.Script):

    def __init__(self):
        self.couples: list = None

    def title(self):
        return "Forge Couple"

    def show(self, is_img2img):
        return scripts.AlwaysVisible

    def ui(self, is_img2img):
        return couple_UI(self, is_img2img, f"{self.title()} v{VERSION}")

    def after_component(self, component, **kwargs):
        if is_gradio_4:
            return

<<<<<<< HEAD
        if kwargs.get("elem_id") in (
            "img2img_image",
            "img2img_sketch",
            "inpaint_sketch",
            "img_inpaint_base",
        ):
            component.change(
                None, component, None, **js("(img) => { ForgeCouple.preview(img); }")
            )
=======
        if kwargs.get("elem_id", None) == "img2img_image":
            component.change(None, **js('() => { ForgeCouple.preview("i2i"); }'))
>>>>>>> 04e3114c

    @staticmethod
    def strip_networks(prompt: str) -> str:
        """LoRAs are already parsed thus no longer needed"""
        pattern = re.compile(r"<.*?>")
        cleaned = re.sub(pattern, "", prompt)

        return cleaned

    def after_extra_networks_activate(
        self,
        p,
        enable: bool,
        mode: str,
        separator: str,
        direction: str,
        background: str,
        background_weight: float,
        mapping: list,
        *args,
        **kwargs,
    ):
        if not enable:
            return

        separator = "\n" if not separator.strip() else separator.strip()

        couples = []

        chunks = kwargs["prompts"][0].split(separator)
        for chunk in chunks:
            prompt = self.strip_networks(chunk).strip()

            if not prompt.strip():
                # Skip Empty Lines
                continue

            couples.append(prompt)

        match mode:
            case "Basic":
                if len(couples) < (3 - int(background == "None")):
                    print("\n[Couple] Not Enough Lines in Prompt...")
                    print(f"\t[{len(couples)} / {3 - int(background == 'None')}]\n")
                    self.couples = None
                    return

            case "Mask":
                if not mapping:
                    print("\n[Couple] No Mapping...?\n")
                    self.couples = None
                    return

                if len(couples) != len(mapping) + int(background != "None"):
                    print(
                        f"""\n[Couple] Number of Couples and Masks is not the same...
                        \t[{len(couples)} / {len(mapping) + int( background != 'None')}]\n"""
                    )
                    self.couples = None
                    return

            case "Advanced":
                if not mapping:
                    print("\n[Couple] No Mapping...?\n")
                    self.couples = None
                    return

                if not validate_mapping(mapping):
                    self.couples = None
                    return

                if len(couples) != len(mapping):
                    print("\n[Couple] Number of Couples and Mapping is not the same...")
                    print(f"[{len(couples)} / {len(mapping)}]\n")
                    self.couples = None
                    return

        # ===== Infotext =====
        p.extra_generation_params["forge_couple"] = True
        p.extra_generation_params["forge_couple_separator"] = separator
        p.extra_generation_params["forge_couple_mode"] = mode

        if mode == "Basic":
            p.extra_generation_params.update(
                {
                    "forge_couple_direction": direction,
                    "forge_couple_background": background,
                    "forge_couple_background_weight": background_weight,
                }
            )
        elif mode == "Advanced":
            p.extra_generation_params["forge_couple_mapping"] = dumps(mapping)
        # ===== Infotext =====

        self.couples = couples

    def process_before_every_sampling(
        self,
        p,
        enable: bool,
        mode: str,
        separator: str,
        direction: str,
        background: str,
        background_weight: float,
        mapping: list,
        *args,
        **kwargs,
    ):

        if not enable or not self.couples:
            return

        # ===== Init =====
        unet = p.sd_model.forge_objects.unet

        WIDTH: int = p.width
        HEIGHT: int = p.height
        IS_HORIZONTAL: bool = direction == "Horizontal"
        NO_BACKGROUND: bool = background == "None"

        LINE_COUNT: int = len(self.couples)

        if mode != "Advanced":
            BG_WEIGHT: float = 0.0 if NO_BACKGROUND else max(0.1, background_weight)

        if mode == "Basic":
            TILE_COUNT: int = LINE_COUNT - int(not NO_BACKGROUND)
            TILE_WEIGHT: float = 1.25 if NO_BACKGROUND else 1.0
            TILE_SIZE: int = (
                (WIDTH if IS_HORIZONTAL else HEIGHT) - 1
            ) // TILE_COUNT + 1
        # ===== Init =====

        # ===== Tiles =====
        match mode:
            case "Basic":
                ARGs = basic_mapping(
                    p.sd_model,
                    self.couples,
                    WIDTH,
                    HEIGHT,
                    LINE_COUNT,
                    IS_HORIZONTAL,
                    background,
                    TILE_SIZE,
                    TILE_WEIGHT,
                    BG_WEIGHT,
                )

            case "Mask":
                ARGs = mask_mapping(
                    p.sd_model,
                    self.couples,
                    WIDTH,
                    HEIGHT,
                    LINE_COUNT,
                    mapping,
                    background,
                    BG_WEIGHT,
                )

            case "Advanced":
                ARGs = advanced_mapping(
                    p.sd_model, self.couples, WIDTH, HEIGHT, mapping
                )
        # ===== Tiles =====

        assert len(ARGs.keys()) // 2 == LINE_COUNT

        base_mask = empty_tensor(HEIGHT, WIDTH)
        patched_unet = forgeAttentionCouple.patch_unet(unet, base_mask, ARGs)
        p.sd_model.forge_objects.unet = patched_unet<|MERGE_RESOLUTION|>--- conflicted
+++ resolved
@@ -17,11 +17,7 @@
 
 VERSION = "2.0.0"
 
-<<<<<<< HEAD
-from scripts.gr_version import js, is_gradio_4
-=======
 from lib_couple.gr_version import js, is_gradio_4
->>>>>>> 04e3114c
 
 
 class ForgeCouple(scripts.Script):
@@ -42,20 +38,8 @@
         if is_gradio_4:
             return
 
-<<<<<<< HEAD
-        if kwargs.get("elem_id") in (
-            "img2img_image",
-            "img2img_sketch",
-            "inpaint_sketch",
-            "img_inpaint_base",
-        ):
-            component.change(
-                None, component, None, **js("(img) => { ForgeCouple.preview(img); }")
-            )
-=======
         if kwargs.get("elem_id", None) == "img2img_image":
             component.change(None, **js('() => { ForgeCouple.preview("i2i"); }'))
->>>>>>> 04e3114c
 
     @staticmethod
     def strip_networks(prompt: str) -> str:
